//! Static disassembler for AArch32

use crate::{memory, analysis, ast, reg};
use crate::ast::Operand as op;
use crate::analysis::Reference as refr;
use crate::analysis::ReferenceKind as refkind;
use crate::arch::aarch32::{Aarch32Register, Pointer, Offset, Operand, Instruction, Bus, THUMB_STATE};
use crate::arch::aarch32::arm::condcode;

fn shift_symbol(shift: u32, shift_imm: u32) -> &'static str {
    match (shift, shift_imm) {
        (0, _) => "LSL",
        (1, _) => "LSR",
        (2, _) => "ASR",
        (3, 0) => "RRX",
        (3, _) => "ROR",
        _ => panic!("This isn't a valid shift symbol...")
    }
}

fn shifter_operand(immediate_bit: u32,
        rn: Aarch32Register,
        rd: Aarch32Register,
        shift_imm: u32,
        regshift: u32,
        shift: u32,
        rm: Aarch32Register,
        rs: Aarch32Register,
        immed_8: u32) -> Vec<Operand> {
    let rotate_imm = shift_imm & 0xFFFFFFFE;

    match (immediate_bit, shift_imm, regshift) {
        (1, _, _) => vec!(op::sym(&rd.to_string()), op::sym(&rn.to_string()), op::int(immed_8 << rotate_imm)),
        (0, 0, 0) => vec!(op::sym(&rd.to_string()), op::sym(&rn.to_string()), op::sym(&rm.to_string()), op::sym(shift_symbol(shift, shift_imm))),
        (0, _, 0) => vec!(op::sym(&rd.to_string()), op::sym(&rn.to_string()), op::sym(&rm.to_string()), op::sym(shift_symbol(shift, shift_imm)), op::int(shift_imm)),
        (0, _, 1) => vec!(op::sym(&rd.to_string()), op::sym(&rn.to_string()), op::sym(&rm.to_string()), op::sym(shift_symbol(shift, shift_imm)), op::sym(&rs.to_string())),
        _ => vec!(op::miss())
    }
}

/// Decode a 5-bit opcode field as if it was for a data processing instruction
fn dpinst(p: &memory::Pointer<Pointer>,
        cond: u32,
        immediate_bit: u32,
        opcode: u32,
        rn: Aarch32Register,
        rd: Aarch32Register,
        shift_imm: u32,
        regshift: u32,
        shift: u32,
        rm: Aarch32Register,
        rs: Aarch32Register,
        immed_8: u32)
    -> (Option<Instruction>, Offset, bool, bool, Vec<analysis::Reference<Pointer>>) {
    
    let dp_opcode = match opcode {
        0 => "AND",
        1 => "ANDS",
        2 => "EOR",
        3 => "EORS",
        4 => "SUB",
        5 => "SUBS",
        6 => "RSB",
        7 => "RSBS",
        8 => "ADD",
        9 => "ADDS",
        10 => "ADC",
        11 => "ADCS",
        12 => "SBC",
        13 => "SBCS",
        14 => "RSC",
        15 => "RSCS",
        16 => panic!("This is not a data processing instruction (TST without S)"),
        17 => "TST",
        18 => panic!("This is not a data processing instruction (TEQ without S)"),
        19 => "TEQ",
        20 => panic!("This is not a data processing instruction (CMP without S)"),
        21 => "CMP",
        22 => panic!("This is not a data processing instruction (CMN without S)"),
        23 => "CMN",
        24 => "ORR",
        25 => "ORRS",
        26 => "MOV",
        27 => "MOVS",
        28 => "BIC",
        29 => "BICS",
        30 => "MVN",
        31 => "MVNS",
        _ => panic!("Wait, why did you try to decode an AArch32 opcode longer than 5 bits?")
    };

    //Because ARM register 15 is the program counter, writing to it causes a
    //dynamic jump we can't predict statically.
    let target = match rd {
        Aarch32Register::R15 => vec![refr::new_dyn_ref(p.clone(), refkind::Code)],
        _ => vec![]
    };

    let is_nonbranching = match rd {
        Aarch32Register::R15 => false,
        _ => true
    };

    let is_nonfinal = is_nonbranching || cond != 14;

    (Some(Instruction::new(&format!("{}{}", dp_opcode, condcode(cond)), shifter_operand(immediate_bit, rn, rd, shift_imm, regshift, shift, rm, rs, immed_8))), 4, is_nonfinal, is_nonbranching, target)
}

fn ldst(p: &memory::Pointer<Pointer>,
        cond: u32,
        immediate_bit: u32,
        preindex: u32,
        offsetadd: u32,
        byte: u32,
        wbit: u32,
        load: u32,
        rn: Aarch32Register,
        rd: Aarch32Register,
        shift_imm: u32,
        shift: u32,
        rm: Aarch32Register,
        address_operand: u32)
    -> (Option<Instruction>, Offset, bool, bool, Vec<analysis::Reference<Pointer>>) {
    
    let is_shifted = shift_imm != 0 || shift != 0;

    let is_load = load != 0;
    let is_wbit = wbit != 0;
    let is_byte = byte != 0;
    let is_offsetadd = offsetadd != 0;
    let is_preindex = preindex != 0;

    let offset12 = match is_offsetadd {
        true => (address_operand & 0xFFF) as i32,
        false => (address_operand & 0xFFF) as i32 * -1
    };

    let rd_operand = op::sym(&rd.to_string());
    let rn_operand = op::sym(&rn.to_string());
    let rm_operand = match is_offsetadd {
        true => op::sym(&rm.to_string()),
        false => op::pref("-", op::sym(&rm.to_string()))
    };

    let lsw_opcode = match (is_load, is_byte, is_preindex, is_wbit) {
        (true, true, true, _) => "LDRB",
        (true, false, true, _) => "LDR",
        (false, true, true, _) => "STRB",
        (false, false, true, _) => "STR",
        (true, true, false, true) => "LDRBT",
        (true, false, false, true) => "LDRT",
        (false, true, false, true) => "STRBT",
        (false, false, false, true) => "STRT",
        (true, true, false, false) => "LDRB",
        (true, false, false, false) => "LDR",
        (false, true, false, false) => "STRB",
        (false, false, false, false) => "STR"
    };
    
    let address_operand = match (immediate_bit, is_preindex, is_wbit, is_shifted) {
        (0, true, true, false) => vec![rd_operand, op::suff(op::wrap("[", vec![rn_operand, op::sint(offset12)], "]"), "!")],
        (1, true, true, true) => vec![rd_operand, op::suff(op::wrap("[", vec![rn_operand, rm_operand, op::sym(shift_symbol(shift, shift_imm)), op::int(shift_imm)], "]"), "!")],
        (1, true, true, false) => vec![rd_operand, op::suff(op::wrap("[", vec![rn_operand, rm_operand], "]"), "!")],
        (0, true, false, false) => vec![rd_operand, op::wrap("[", vec![rn_operand, op::sint(offset12)], "]")],
        (1, true, false, true) => vec![rd_operand, op::wrap("[", vec![rn_operand, rm_operand, op::sym(shift_symbol(shift, shift_imm)), op::int(shift_imm)], "]")],
        (1, true, false, false) => vec![rd_operand, op::wrap("[", vec![rn_operand, rm_operand], "]")],
        (0, false, _, false) => vec![rd_operand, op::wrap("[", vec![rn_operand], "]"), op::sint(offset12)],
        (1, false, _, true) => vec![rd_operand, op::wrap("[", vec![rn_operand], "]"), rm_operand, op::sym(shift_symbol(shift, shift_imm)), op::int(shift_imm)],
        (1, false, _, false) => vec![rd_operand, op::wrap("[", vec![rn_operand], "]"), rm_operand],
        _ => panic!("Invalid instruction parsing detected. Please contact your system administrator.")
    };

    //Loads into R15 constitute a dynamic jump.
    let targets = match (is_load, rd) {
        (true, Aarch32Register::R15) => vec![refr::new_dyn_ref(p.clone(), refkind::Code)],
        _ => vec![]
    };

    let is_nonbranching = match (is_load, rd) {
        (true, Aarch32Register::R15) => false,
        _ => true
    };

    let is_nonfinal = is_nonbranching || cond != 14;

    (Some(Instruction::new(&format!("{}{}", lsw_opcode, condcode(cond)), address_operand)), 4, is_nonfinal, is_nonbranching, targets)
}

/// Decode an instruction in the LDM/STM instruction space.
fn decode_ldmstm(p: &memory::Pointer<Pointer>,
        cond: u32,
        q: u32,
        u: u32,
        s: u32,
        w: u32,
        load: u32,
        rn: Aarch32Register,
        reglist: u32)
    -> (Option<Instruction>, Offset, bool, bool, Vec<analysis::Reference<Pointer>>) {
    
    //TODO: This got refactored, ensure these are still valid
    let op = match load == 1 {
        false => "STM",
        true => "LDM"
    };

    let p_string = match q == 1 {
        false => "A",
        true => "B"
    };

    let u_string = match u == 1 {
        false => "D",
        true => "I",
    };

    let rn_operand = match w == 1 {
        false => op::sym(&rn.to_string()),
        true => op::suff(op::sym(&rn.to_string()), "!"),
    };

    let mut reglist_operand = Vec::new();
    let mut targets = Vec::new();

    let mut is_nonbranching = true;

    for i in 0..15 {
        if reglist & (1 << i) != 0 {
            reglist_operand.push(op::sym(&Aarch32Register::from_instr(i).expect("Counting from 0 to 15 does not result in something from 0 to 15. Check your universe before proceeding.").to_string()));

            //Thanks to PC being an architecturally mentionable register, we
            //have to account for overwriting PC via LDM. Normally this is the
            //moral equivalent of a ret, so it shouldn't be analyzed as a
            //dynamic jump...
            if i == 15 && op == "LDM" {
                is_nonbranching = false;
                targets.push(refr::new_dyn_ref(p.clone(), refkind::Code))
            }
        }
    }

    let is_nonfinal = is_nonbranching || cond != 14;

    let reglist_operand = match s == 1 {
        false => op::wrap("{", reglist_operand, "}"),
        true => op::suff(op::wrap("{", reglist_operand, "}"), "^")
    };

    (Some(Instruction::new(&format!("{}{}{}{}", op, condcode(cond), u_string, p_string), vec![rn_operand, reglist_operand])), 0, is_nonfinal, is_nonbranching, targets)
}

fn decode_bl(pc: &memory::Pointer<Pointer>, l: u32, cond: u32, offset: u32)
    -> (Option<Instruction>, Offset, bool, bool, Vec<analysis::Reference<Pointer>>) {
    
    let is_link = l != 0;
    let signbit = if ((offset & 0x00800000) >> 23) != 0 { 0xFF800000 } else { 0 };
    let target = pc.contextualize(pc.as_pointer().wrapping_add(((offset & 0x007FFFFF) | signbit) << 2));

    let is_nonbranching = is_link;
    let is_nonfinal = is_nonbranching || cond != 14;

    match is_link {
        true => (Some(ast::Instruction::new(&format!("BL{}", condcode(cond)), vec![op::cptr(target.clone())])), 4, is_nonfinal, is_nonbranching, vec![refr::new_static_ref(pc.clone(), target.clone(), refkind::Subroutine)]),
        false => (Some(ast::Instruction::new(&format!("B{}", condcode(cond)), vec![op::cptr(target.clone())])), 4, is_nonfinal, is_nonbranching, vec![refr::new_static_ref(pc.clone(), target, refkind::Code)])
    }
}

fn decode_swi(pc: &memory::Pointer<Pointer>, cond: u32, offset: u32)
    -> (Option<Instruction>, Offset, bool, bool, Vec<analysis::Reference<Pointer>>) {
    
    let target = offset & 0x00FFFFFF;
    
    //TODO: The jump target can be in high RAM, how do we handle that?
    (Some(ast::Instruction::new(&format!("SWI{}", condcode(cond)), vec![op::int(target)])),
        4, true, true,
        vec![refr::new_static_ref(pc.clone(), pc.contextualize(0x00000008), refkind::Subroutine)])
}

/// Decode a multiply instruction.
/// 
/// Please note that the instruction space for multiplies specifies the
/// registers in a different order from most instructions. Specifically, `rn`
/// and `rd` are swapped.
fn decode_mul(p: &memory::Pointer<Pointer>,
        cond: u32,
        opcode: u32,
        rd: Aarch32Register,
        rn: Aarch32Register,
        rs: Aarch32Register,
        rm: Aarch32Register)
    -> (Option<Instruction>, Offset, bool, bool, Vec<analysis::Reference<Pointer>>) {

    let rd_operand = op::sym(&rd.to_string());
    let rn_operand = op::sym(&rn.to_string());
    let rs_operand = op::sym(&rs.to_string());
    let rm_operand = op::sym(&rm.to_string());

    let is_long = opcode & 0x08 != 0;
    let is_unsigned = opcode & 0x04 != 0;
    let is_fma = opcode & 0x02 != 0;
    let is_status = opcode & 0x01 != 0;

    //According to the ARM ARM, setting rn or rd to R15 is, small-caps,
    //UNPREDICTABLE. We'll represent that as a dynamic jump as usual.
    let targets = match (rd, rn) {
        (_, Aarch32Register::R15) => vec![refr::new_dyn_ref(p.clone(), refkind::Code)],
        (Aarch32Register::R15, _) => vec![refr::new_dyn_ref(p.clone(), refkind::Code)],
        _ => vec![]
    };

    let is_nonbranching = match (rd, rn) {
        (_, Aarch32Register::R15) => false,
        (Aarch32Register::R15, _) => false,
        _ => true
    };

    let is_nonfinal = is_nonbranching || cond != 14;

    match (is_long, is_unsigned, is_fma, is_status) {
        (true, true, true, true) => (Some(Instruction::new(&format!("SMLAL{}S", condcode(cond)), vec![rn_operand, rd_operand, rm_operand, rs_operand])), 4, is_nonfinal, is_nonbranching, targets),
        (true, true, true, false) => (Some(Instruction::new(&format!("SMLAL{}", condcode(cond)), vec![rn_operand, rd_operand, rm_operand, rs_operand])), 4, is_nonfinal, is_nonbranching, targets),
        (true, true, false, true) => (Some(Instruction::new(&format!("SMULL{}S", condcode(cond)), vec![rn_operand, rd_operand, rm_operand, rs_operand])), 4, is_nonfinal, is_nonbranching, targets),
        (true, true, false, false) => (Some(Instruction::new(&format!("SMULL{}", condcode(cond)), vec![rn_operand, rd_operand, rm_operand, rs_operand])), 4, is_nonfinal, is_nonbranching, targets),
        (true, false, true, true) => (Some(Instruction::new(&format!("UMLAL{}S", condcode(cond)), vec![rn_operand, rd_operand, rm_operand, rs_operand])), 4, is_nonfinal, is_nonbranching, targets),
        (true, false, true, false) => (Some(Instruction::new(&format!("UMLAL{}", condcode(cond)), vec![rn_operand, rd_operand, rm_operand, rs_operand])), 4, is_nonfinal, is_nonbranching, targets),
        (true, false, false, true) => (Some(Instruction::new(&format!("UMULL{}S", condcode(cond)), vec![rn_operand, rd_operand, rm_operand, rs_operand])), 4, is_nonfinal, is_nonbranching, targets),
        (true, false, false, false) => (Some(Instruction::new(&format!("UMULL{}", condcode(cond)), vec![rn_operand, rd_operand, rm_operand, rs_operand])), 4, is_nonfinal, is_nonbranching, targets),
        (false, true, false, false) => (Some(Instruction::new(&format!("UMAAL{}", condcode(cond)), vec![rn_operand, rd_operand, rm_operand, rs_operand])), 4, is_nonfinal, is_nonbranching, targets),
        (false, false, true, true) => (Some(Instruction::new(&format!("MLA{}S", condcode(cond)), vec![rd_operand, rm_operand, rs_operand, rn_operand])), 4, is_nonfinal, is_nonbranching, targets),
        (false, false, true, false) => (Some(Instruction::new(&format!("MLA{}", condcode(cond)), vec![rd_operand, rm_operand, rs_operand, rn_operand])), 4, is_nonfinal, is_nonbranching, targets),
        (false, false, false, true) => (Some(Instruction::new(&format!("MUL{}S", condcode(cond)), vec![rd_operand, rm_operand, rs_operand])), 4, is_nonfinal, is_nonbranching, targets),
        (false, false, false, false) => (Some(Instruction::new(&format!("MUL{}", condcode(cond)), vec![rd_operand, rm_operand, rs_operand])), 4, is_nonfinal, is_nonbranching, targets),
        _ => (None, 0, false, true, vec![])
    }
}

fn msr(cond: u32, immediate_bit: u32, r: u32, rn_val: u32, shift_imm: u32, data_immed: u32, rm: Aarch32Register)
    -> (Option<Instruction>, Offset, bool, bool, Vec<analysis::Reference<Pointer>>) {
    let c = match (rn_val & 0x1) >> 0 != 0 {
        true => "c",
        false => ""
    };
    let x = match (rn_val & 0x2) >> 1 != 0 {
        true => "x",
        false => ""
    };
    let s = match (rn_val & 0x4) >> 2 != 0 {
        true => "s",
        false => ""
    };
    let f = match (rn_val & 0x8) >> 3 != 0 {
        true => "f",
        false => ""
    };
    let xpsr = match r != 0 {
        false => "CPSR",
        true => "SPSR"
    };

    let xpsr = op::sym(&format!("{}_{}{}{}{}", xpsr, c, x, s, f));

    let op_list = match immediate_bit {
        1 => vec!(xpsr, op::int(data_immed << (shift_imm & 0xFFFFFFFE))),
        0 => vec!(xpsr, op::sym(&rm.to_string())),
        _ => vec!(op::miss())
    };

    (Some(Instruction::new(&format!("MSR{}", condcode(cond)), op_list)), 4, true, true, vec![])
}

fn mrs(cond: u32, r: u32, rd: Aarch32Register)
    -> (Option<Instruction>, Offset, bool, bool, Vec<analysis::Reference<Pointer>>) {
    let xpsr = match r != 0 {
        false => "CPSR",
        true => "SPSR"
    };
    
    let op_list = vec![op::sym(&rd.to_string()), op::sym(xpsr)];

    (Some(Instruction::new(&format!("MRS{}", condcode(cond)), op_list)), 4, true, true, vec![])
}

fn bx(p: &memory::Pointer<Pointer>, cond: u32, rm: Aarch32Register)
    -> (Option<Instruction>, Offset, bool, bool, Vec<analysis::Reference<Pointer>>) {
    //BX PC is completely valid! And also dumb.
    let target_pc = p.contextualize(p.as_pointer().clone() + 8);
    let jumpref = match rm {
        Aarch32Register::R15 => refr::new_static_ref(p.clone(), target_pc, refkind::Code),
        _ => refr::new_dyn_ref(p.clone(), refkind::Code)
    };

    (Some(Instruction::new(&format!("BX{}", condcode(cond)), vec![op::sym(&rm.to_string())])), 4, false, false, vec![jumpref])
}

fn bxj(cond: u32, rm: Aarch32Register)
    -> (Option<Instruction>, Offset, bool, bool, Vec<analysis::Reference<Pointer>>) {
    
    //While this instruction is technically a branch, it's designed for an
    //obsolete ARM hardware extension for directly executing Java bytecode. No
    //technical details of how Jazelle works have ever been released and
    //analysis of a Jazelle program would probably require adding a JVM disasm
    //that I don't want to write.
    (Some(Instruction::new(&format!("BXJ{}", condcode(cond)), vec![op::sym(&rm.to_string())])), 4, false, false, vec![])
}

fn clz(cond: u32, rd: Aarch32Register, rm: Aarch32Register)
    -> (Option<Instruction>, Offset, bool, bool, Vec<analysis::Reference<Pointer>>) {
    
    (Some(Instruction::new(&format!("CLZ{}", condcode(cond)), vec![op::sym(&rd.to_string()), op::sym(&rm.to_string())])), 4, true, true, vec![])
}

fn blx_register(p: &memory::Pointer<Pointer>, cond: u32, rm: Aarch32Register)
    -> (Option<Instruction>, Offset, bool, bool, Vec<analysis::Reference<Pointer>>) {
    //BX PC is completely valid! And also dumb.
    let target_pc = p.contextualize(p.as_pointer().clone() + 8);
    let jumpref = match rm {
        Aarch32Register::R15 => refr::new_static_ref(p.clone(), target_pc, refkind::Code),
        _ => refr::new_dyn_ref(p.clone(), refkind::Code)
    };

    (Some(Instruction::new(&format!("BLX{}", condcode(cond)), vec![op::sym(&rm.to_string())])), 4, true, true, vec![jumpref])
}

fn blx_immediate(p: &memory::Pointer<Pointer>, h: u32, offset: u32)
    -> (Option<Instruction>, Offset, bool, bool, Vec<analysis::Reference<Pointer>>) {
    
    let signbit = if ((offset & 0x00800000) >> 23) != 0 { 0xFF800000 } else { 0 };
    let mut target = p.contextualize(p.as_pointer().wrapping_add(((offset & 0x007FFFFF) | signbit) << 2 | h << 1));
    target.set_arch_context(THUMB_STATE, reg::Symbolic::from(1));
    let jumpref = refr::new_static_ref(p.clone(), target.clone(), refkind::Subroutine);

    (Some(Instruction::new("BLX", vec![op::cptr(target)])), 4, false, false, vec![jumpref])
}

fn bkpt(instr: u32) -> (Option<Instruction>, Offset, bool, bool, Vec<analysis::Reference<Pointer>>) {
    let high_immed = (instr & 0x000FFF00) >> 4;
    let low_immed = (instr & 0x0000000F) >> 0;
    let immed = high_immed | low_immed;

    (Some(Instruction::new("BKPT", vec![op::int(immed)])), 4, true, true, vec![])
}

fn cdp(cond: u32, opcode_1: u32, crn: u32, crd: u32, cp_num: u32, opcode_2: u32, crm: u32)
    -> (Option<Instruction>, Offset, bool, bool, Vec<analysis::Reference<Pointer>>) {
    
    let crn_sym = op::sym(&format!("CR{}", crn));
    let crd_sym = op::sym(&format!("CR{}", crd));
    let crm_sym = op::sym(&format!("CR{}", crm));
    let cp_sym = op::sym(&format!("p{}", cp_num));
    
    let arm_opcode = match cond {
        16 => "CDP2".to_string(),
        cond => format!("CDP{}", condcode(cond))
    };

    (Some(Instruction::new(&arm_opcode, vec![cp_sym, op::int(opcode_1), crd_sym, crn_sym, crm_sym, op::int(opcode_2)])), 4, true, true, vec![])
}

<<<<<<< HEAD
fn cps(rn_val: u32, lsimmed: u32)
    -> (Option<Instruction>, Offset, bool, bool, Vec<analysis::Reference<Pointer>>) {
    
    let immod = (rn_val & 0xC) >> 2;
    //let mmod = (rn_val & 0x2) >> 1;
    let abit = (lsimmed & 0x100) >> 8;
    let ibit = (lsimmed & 0x080) >> 7;
    let fbit = (lsimmed & 0x040) >> 6;
    let mode = (lsimmed & 0x01F) >> 0;

    let effect = match immod {
        2 => "IE",
        3 => "ID",
        _ => ""
    };

    let aflag = match abit {
        1 => "a",
        _ => ""
    };

    let iflag = match ibit {
        1 => "i",
        _ => ""
    };

    let fflag = match fbit {
        1 => "f",
        _ => ""
    };

    let iflags = format!("{}{}{}", aflag, iflag, fflag);
    
    //TODO: reject bit 16 and bit 5 not being zero, reject invalid immod/mmod
    match (mode, iflags.as_ref()) {
        (0, "") => (Some(Instruction::new(&format!("CPS{}", effect), vec![])), 4, true, true, vec![]),
        (_, "") => (Some(Instruction::new(&format!("CPS{}", effect), vec![op::int(mode)])), 4, true, true, vec![]),
        (0, _) => (Some(Instruction::new(&format!("CPS{}", effect), vec![op::sym(&iflags)])), 4, true, true, vec![]),
        (_, _) => (Some(Instruction::new(&format!("CPS{}", effect), vec![op::sym(&iflags), op::int(mode)])), 4, true, true, vec![]),
    }
}

fn ldstmisc(cond: u32,
    pbit: u32,
    ubit: u32,
    ibit: u32,
    wbit: u32,
    lbit: u32,
    rn: Aarch32Register,
    rd: Aarch32Register,
    rs_val: u32,
    shiftop: u32,
    rm: Aarch32Register)
    -> (Option<Instruction>, Offset, bool, bool, Vec<analysis::Reference<Pointer>>) {

    let sbit = (shiftop & 0x2) >> 1;
    let hbit = (shiftop & 0x1) >> 0;
    
    let is_preindex = pbit != 0;
    let is_offsetadd = ubit != 0;
    let is_immedoffset = ibit != 0;
    let is_writeback = wbit != 0;
    let is_load = lbit != 0; //not always
    let is_signed = sbit != 0;
    let is_half = hbit != 0;

    let opname = match (is_load, is_signed, is_half) {
        (false, false, true) => format!("STR{}H", condcode(cond)),
        (false, true, false) => format!("LDR{}D", condcode(cond)),
        (false, true, true) => format!("STR{}D", condcode(cond)),
        (true, false, true) => format!("LDR{}H", condcode(cond)),
        (true, true, false) => format!("LDR{}SB", condcode(cond)),
        (true, true, true) => format!("LDR{}SH", condcode(cond)),
        _ => panic!("LDR/STR misc forme instructions cannot contain L, S, and H bits all zero.")
    };

    let immedoffset = (rs_val << 4) | rm.into_instr();

    //TODO: Reject misaligned registers on doublewords as invalid instructions
    //(Yes, I did say misaligned *registers*.)

    let operands = match (is_preindex, is_offsetadd, is_writeback, is_immedoffset) {
        (false, false, false, false) => vec![op::sym(&rd.to_string()), op::wrap("[", vec![op::sym(&rn.to_string())], "]"), op::pref("-", op::sym(&rm.to_string()))],
        (false, true, false, false) => vec![op::sym(&rd.to_string()), op::wrap("[", vec![op::sym(&rn.to_string())], "]"), op::sym(&rm.to_string())],
        (false, false, false, true) => vec![op::sym(&rd.to_string()), op::wrap("[", vec![op::sym(&rn.to_string())], "]"), op::sint(immedoffset as i32 * -1)],
        (false, true, false, true) => vec![op::sym(&rd.to_string()), op::wrap("[", vec![op::sym(&rn.to_string())], "]"), op::sint(immedoffset as i32)],
        (true, false, false, false) => vec![op::sym(&rd.to_string()), op::wrap("[", vec![op::sym(&rn.to_string()), op::pref("-", op::sym(&rm.to_string()))], "]")],
        (true, true, false, false) => vec![op::sym(&rd.to_string()), op::wrap("[", vec![op::sym(&rn.to_string()), op::sym(&rm.to_string())], "]")],
        (true, false, false, true) => vec![op::sym(&rd.to_string()), op::wrap("[", vec![op::sym(&rn.to_string()), op::sint(immedoffset as i32 * -1)], "]")],
        (true, true, false, true) => vec![op::sym(&rd.to_string()), op::wrap("[", vec![op::sym(&rn.to_string()), op::sint(immedoffset as i32)], "]")],
        (true, false, true, false) => vec![op::sym(&rd.to_string()), op::suff(op::wrap("[", vec![op::sym(&rn.to_string()), op::pref("-", op::sym(&rm.to_string()))], "]"), "!")],
        (true, true, true, false) => vec![op::sym(&rd.to_string()), op::suff(op::wrap("[", vec![op::sym(&rn.to_string()), op::sym(&rm.to_string())], "]"), "!")],
        (true, false, true, true) => vec![op::sym(&rd.to_string()), op::suff(op::wrap("[", vec![op::sym(&rn.to_string()), op::sint(immedoffset as i32 * -1)], "]"), "!")],
        (true, true, true, true) => vec![op::sym(&rd.to_string()), op::suff(op::wrap("[", vec![op::sym(&rn.to_string()), op::sint(immedoffset as i32)], "]"), "!")],
        _ => return (None, 0, false, false, vec![])
    };

    //TODO: Generate data references for PC-relative instructions
    //TODO: HALT DISASSEMBLY and generate dynamic refs for PC-relative loads
    //(even though that'd be stupid and useless)

    (Some(Instruction::new(&opname, operands)), 4, true, true, vec![])
=======
fn ldst_coproc(p: &memory::Pointer<Pointer>,
        cond: u32,
        preindex: u32,
        offsetadd: u32,
        nbit: u32,
        wbit: u32,
        load: u32,
        rn: Aarch32Register,
        crd: u32,
        cp_num: u32,
        uoffset: u32)
    -> (Option<Instruction>, Offset, bool, bool, Vec<analysis::Reference<Pointer>>) {
    
    let is_load = load != 0;
    let is_wbit = wbit != 0;
    let is_nbit = nbit != 0;
    let is_offsetadd = offsetadd != 0;
    let is_preindex = preindex != 0;

    let rn_operand = op::sym(&rn.to_string());
    let offset = uoffset as i32 * match is_offsetadd {
        true => 1,
        false => -1
    };

    let crd_op = op::sym(&format!("CR{}", crd));
    let cp_op = op::sym(&format!("p{}", cp_num));

    let operands = match (is_preindex, is_wbit) {
        (false, false) => vec![cp_op, crd_op, op::wrap("[", vec![rn_operand], "]"), op::wrap("{", vec![op::int(uoffset)], "}")],
        (false, true) => vec![cp_op, crd_op, op::wrap("[", vec![rn_operand], "]"), op::sint(offset * 4)],
        (true, false) => vec![cp_op, crd_op, op::wrap("[", vec![rn_operand, op::sint(offset * 4)], "]")],
        (true, true) => vec![cp_op, crd_op, op::suff(op::wrap("[", vec![rn_operand, op::sint(offset * 4)], "]"), "!")],
    };

    let opcode_str = match (is_load, is_nbit, cond) {
        (false, false, 15) => format!("STC2"),
        (false, false, cond) => format!("STC{}", condcode(cond)),
        (false, true, 15) => format!("STC2L"),
        (false, true, cond) => format!("STC{}L", condcode(cond)),
        (true, false, 15) => format!("LDC2"),
        (true, false, cond) => format!("LDC{}", condcode(cond)),
        (true, true, 15) => format!("LDC2L"),
        (true, true, cond) => format!("LDC{}L", condcode(cond))
    };

    //TODO: PC-rel addresses should generate data refs
    (Some(Instruction::new(&opcode_str, operands)), 4, true, true, vec![])
>>>>>>> 838c9d97
}

/// Disassemble the instruction at `p` in `mem`.
/// 
/// This function returns:
/// 
///  * A string representation of the instruction encountered, if there is a
///    valid instruction at P; otherwise `None`
///  * The offset to the next instruction, usually also the size of the current
///    instruction, except for architectures with polynomial program counters.
///  * is_nonfinal: If true, the next instruction is implicitly a target of the
///    current instruction.
///  * is_nonbranching: If true, the current instruction does not end the
///    current block.
///  * A list of pointers containing all statically known jump and call targets
///    from the instruction. Instructions with dynamic or unknown jump targets
///    must be expressed as None. The next instruction is implied as a target
///    if is_nonfinal is returned as True and does not need to be provided here.
pub fn disassemble(p: &memory::Pointer<Pointer>, mem: &Bus)
    -> (Option<Instruction>, Offset, bool, bool, Vec<analysis::Reference<Pointer>>) {
    
    let instr : reg::Symbolic<u32> = mem.read_leword(&p);

    if let Some(instr) = instr.into_concrete() {
        let cond = (instr & 0xF0000000) >> 28;
        let opcat = (instr & 0x0C000000) >> 26;
        let immed_mode = (instr & 0x02000000) >> 25;
        let opcode = (instr & 0x01F00000) >> 20;
        let pbit = (instr & 0x01000000) >> 24;
        let u = (instr & 0x00800000) >> 23;
        let b = (instr & 0x00400000) >> 22;
        let w = (instr & 0x00200000) >> 21;
        let l = (instr & 0x00100000) >> 20;
        let copcode1 = (instr & 0x00F00000) >> 20;
        let rn_val = (instr & 0x000F0000) >> 16;
        let rd_val = (instr & 0x0000F000) >> 12;
        let rs_val = (instr & 0x00000F00) >> 8;
        let shift_imm = (instr & 0x00000F80) >> 7;
        let special = (instr & 0x00000080) >> 7;
        let shiftop = (instr & 0x00000060) >> 5;
        let copcode2 = (instr & 0x000000E0) >> 5;
        let regshift = (instr & 0x00000010) >> 4;
        let rm_val = (instr & 0x0000000F) >> 0;
        let data_immed = (instr & 0x000000FF) >> 0;
        let rn = Aarch32Register::from_instr(rn_val).expect("What the heck? The register definitely should have parsed");
        let rd = Aarch32Register::from_instr(rd_val).expect("What the heck? The register definitely should have parsed");
        let rs = Aarch32Register::from_instr(rs_val).expect("Could not parse RS... somehow?!");
        let rm = Aarch32Register::from_instr(rm_val).expect("Could not parse RM... somehow?!");
        let lsimmed = (instr & 0x00000FFF) >> 0; //Load-Store Immediate (12bit)
        
        match (cond, opcat, immed_mode, pbit, u, b, w, l, special, shiftop, regshift) {
<<<<<<< HEAD
            (16, 0, 0, 1, 0, 0, 0, 0, _, _, _) => cps(rn_val, lsimmed), //Change Processor State / Set Endianness
            (16, 1, x, 1, u, 1, 0, 1, _, _, _) => (None, 0, false, true, vec![]), //Cache Preload
            (16, 2, 0, p, u, 1, w, 0, _, _, _) => (None, 0, false, true, vec![]), //Save Return State
            (16, 2, 0, p, u, 0, w, 1, _, _, _) => (None, 0, false, true, vec![]), //Return from Exception
            (16, 2, 1, h, _, _, _, _, _, _, _) => blx_immediate(p, h, instr),
            (16, 3, 0, 0, 0, 1, 0, l, _, _, _) => (None, 0, false, true, vec![]), //Addl. coprocessor doublereg xfr
            (16, 3, 1, 0, _, _, _, l, _, _, 1) => (None, 0, false, true, vec![]), //Addl. coprocessor reg xfr
            (16, 3, 1, 0, _, _, _, l, _, _, 0) => cdp(cond, copcode1, rn_val, rd_val, rs_val, copcode2, rm_val),
            (16, _, _, _, _, _, _, _, _, _, _) => (None, 0, false, true, vec![]), //Unconditionally executed extension space
            (15, 0, 0, 1, 0, 0, 1, 0, 0, 3, 1) => bkpt(instr), //Software Breakpoint
=======
            (15, 0, 0, 1, 0, 0, 0, 0, _, _, _) => (None, 0, false, true, vec![]), //Change Processor State / Set Endianness
            (15, 1, x, 1, u, 1, 0, 1, _, _, _) => (None, 0, false, true, vec![]), //Cache Preload
            (15, 2, 0, p, u, 1, w, 0, _, _, _) => (None, 0, false, true, vec![]), //Save Return State
            (15, 2, 0, p, u, 0, w, 1, _, _, _) => (None, 0, false, true, vec![]), //Return from Exception
            (15, 2, 1, h, _, _, _, _, _, _, _) => blx_immediate(p, h, instr),
            (15, 3, 0, q, u, n, w, l, _, _, _) => ldst_coproc(p, cond, q, u, n, w, l, rn, rd_val, rs_val, data_immed),
            (15, 3, 1, 0, _, _, _, _, _, _, 0) => cdp(cond, copcode1, rn_val, rd_val, rs_val, copcode2, rm_val),
            (15, _, _, _, _, _, _, _, _, _, _) => (None, 0, false, true, vec![]), //Unconditionally executed extension space
            (14, 0, 0, 1, 0, 0, 1, 0, 0, 3, 1) => bkpt(instr), //Software Breakpoint
>>>>>>> 838c9d97
            (_, 0, 0, 0, _, _, _, _, 1, 0, 1) => decode_mul(p, cond, opcode, rn, rd, rs, rm),
            (_, 0, 0, 1, 0, 0, 1, 0, 0, 0, 1) => bx(p, cond, rm), //BX to Thumb
            (_, 0, 0, 1, 0, 0, 1, 0, 0, 1, 0) => bxj(cond, rm), //BX to Jazelle DBX
            (_, 0, 0, 1, 0, 0, 1, 0, 0, 1, 1) => blx_register(p, cond, rm), //BLX to Thumb
            (_, 0, 0, 1, 0, 1, 1, 0, 0, 0, 1) => clz(cond, rd, rm), //Count Leading Zeroes
            (_, 0, 0, 1, 0, r, 0, 0, 0, 0, 0) => mrs(cond, r, rd),
            (_, 0, 0, 1, 0, b, 0, 0, 1, 0, 1) => (None, 0, false, true, vec![]), //Swap
            (_, 0, 0, 1, 0, r, 1, 0, 0, 0, 0) => msr(cond, 0, r, rn_val, rs_val, data_immed, rm),
            (_, 0, 0, 1, 0, _, _, 0, 0, 2, 1) => (None, 0, false, true, vec![]), //Saturation arithmetic
            (_, 0, 0, 1, 0, _, _, 0, 1, _, 0) => (None, 0, false, true, vec![]), //Signed multiply
            (_, 0, 0, 1, 1, 0, 0, l, 1, 0, 1) => (None, 0, false, true, vec![]), //Load/store register exclusive
            (_, 0, 0, q, u, i, w, l, 1, h, 1) if h != 0 => ldstmisc(cond, q, u, i, w, l, rn, rd, rs_val, h, rm),
            (_, 0, 0, _, _, _, _, _, _, _, 0) => dpinst(p, cond, immed_mode, opcode, rn, rd, shift_imm, regshift, shiftop, rm, rs, data_immed),
            (_, 0, 0, _, _, _, _, _, 0, _, 1) => dpinst(p, cond, immed_mode, opcode, rn, rd, shift_imm, regshift, shiftop, rm, rs, data_immed),
            (_, 0, 1, 1, 0, _, 0, 0, _, _, _) => (None, 0, false, true, vec![]), //Undefined (as of ARM DDI 0100I)
            (_, 0, 1, 1, 0, r, 1, 0, _, _, _) => msr(cond, immed_mode, r, rn_val, shift_imm, data_immed, rm), //Move to status register
            (_, 0, i, _, _, _, _, _, _, _, _) => dpinst(p, cond, i, opcode, rn, rd, shift_imm, regshift, shiftop, rm, rs, data_immed), //Data processing with immediate
            (_, 1, 1, 0, 0, _, _, _, _, _, 1) => (None, 0, false, true, vec![]), //Parallel add-sub
            (_, 1, 1, 0, 1, 0, 0, 0, 1, 1, 1) => (None, 0, false, true, vec![]), //Select bytes
            (_, 1, 1, 0, 1, 0, 0, 0, _, _, 1) => (None, 0, false, true, vec![]), //Halfword pack
            (_, 1, 1, 0, 1, 0, 1, 1, 0, 1, 1) => (None, 0, false, true, vec![]), //Byte reverse word
            (_, 1, 1, 0, 1, 0, 1, 1, 1, 1, 1) => (None, 0, false, true, vec![]), //Byte reverse packed halfword
            (_, 1, 1, 0, 1, 1, 1, 1, 1, 1, 1) => (None, 0, false, true, vec![]), //Byte reverse signed halfword
            (_, 1, 1, 0, 1, u, 1, 0, 0, 1, 1) => (None, 0, false, true, vec![]), //Parallel halfword saturate
            (_, 1, 1, 0, 1, u, 1, _, _, _, 1) => (None, 0, false, true, vec![]), //Word saturate
            (_, 1, 1, 0, 1, _, _, _, 0, 2, 1) => (None, 0, false, true, vec![]), //Sign/zero extend (add)
            (_, 1, 1, 1, 0, _, _, _, _, _, 1) => (None, 0, false, true, vec![]), //Multiplies (type 3)
            (_, 1, 1, 1, 1, 0, 0, 0, 0, 0, 1) => (None, 0, false, true, vec![]), //Unsigned sum of absolute differences
            (_, 1, 1, 1, 1, 1, 1, 1, 1, 2, 1) => (None, 0, false, true, vec![]), //Architecturally undefined space
            (_, 1, i, q, u, b, w, l, _, _, _) => ldst(p, cond, i, q, u, b, w, l, rn, rd, shift_imm, shiftop, rm, lsimmed), //Load/store
            (_, 2, 0, q, u, s, w, l, _, _, _) => decode_ldmstm(p, cond, q, u, s, w, l, rn, instr & 0x0000FFFF), //Load/store multiple
            (_, 2, 1, l, _, _, _, _, _, _, _) => decode_bl(&p, cond, l, instr), //Branch with or without link
            (_, 3, 0, q, u, n, w, l, _, _, _) => ldst_coproc(p, cond, q, u, n, w, l, rn, rd_val, rs_val, data_immed),
            (_, 3, 1, 1, _, _, _, _, _, _, _) => decode_swi(&p, cond, instr), //Software interrupt
            (_, 3, 1, 0, _, _, _, _, _, _, _) => cdp(cond, copcode1, rn_val, rd_val, rs_val, copcode2, rm_val),
            _ => (None, 0, false, true, vec![])
        }
    } else {
        (None, 0, false, true, vec![])
    }
}<|MERGE_RESOLUTION|>--- conflicted
+++ resolved
@@ -456,7 +456,6 @@
     (Some(Instruction::new(&arm_opcode, vec![cp_sym, op::int(opcode_1), crd_sym, crn_sym, crm_sym, op::int(opcode_2)])), 4, true, true, vec![])
 }
 
-<<<<<<< HEAD
 fn cps(rn_val: u32, lsimmed: u32)
     -> (Option<Instruction>, Offset, bool, bool, Vec<analysis::Reference<Pointer>>) {
     
@@ -559,7 +558,8 @@
     //(even though that'd be stupid and useless)
 
     (Some(Instruction::new(&opname, operands)), 4, true, true, vec![])
-=======
+}
+
 fn ldst_coproc(p: &memory::Pointer<Pointer>,
         cond: u32,
         preindex: u32,
@@ -608,7 +608,6 @@
 
     //TODO: PC-rel addresses should generate data refs
     (Some(Instruction::new(&opcode_str, operands)), 4, true, true, vec![])
->>>>>>> 838c9d97
 }
 
 /// Disassemble the instruction at `p` in `mem`.
@@ -660,19 +659,7 @@
         let lsimmed = (instr & 0x00000FFF) >> 0; //Load-Store Immediate (12bit)
         
         match (cond, opcat, immed_mode, pbit, u, b, w, l, special, shiftop, regshift) {
-<<<<<<< HEAD
-            (16, 0, 0, 1, 0, 0, 0, 0, _, _, _) => cps(rn_val, lsimmed), //Change Processor State / Set Endianness
-            (16, 1, x, 1, u, 1, 0, 1, _, _, _) => (None, 0, false, true, vec![]), //Cache Preload
-            (16, 2, 0, p, u, 1, w, 0, _, _, _) => (None, 0, false, true, vec![]), //Save Return State
-            (16, 2, 0, p, u, 0, w, 1, _, _, _) => (None, 0, false, true, vec![]), //Return from Exception
-            (16, 2, 1, h, _, _, _, _, _, _, _) => blx_immediate(p, h, instr),
-            (16, 3, 0, 0, 0, 1, 0, l, _, _, _) => (None, 0, false, true, vec![]), //Addl. coprocessor doublereg xfr
-            (16, 3, 1, 0, _, _, _, l, _, _, 1) => (None, 0, false, true, vec![]), //Addl. coprocessor reg xfr
-            (16, 3, 1, 0, _, _, _, l, _, _, 0) => cdp(cond, copcode1, rn_val, rd_val, rs_val, copcode2, rm_val),
-            (16, _, _, _, _, _, _, _, _, _, _) => (None, 0, false, true, vec![]), //Unconditionally executed extension space
-            (15, 0, 0, 1, 0, 0, 1, 0, 0, 3, 1) => bkpt(instr), //Software Breakpoint
-=======
-            (15, 0, 0, 1, 0, 0, 0, 0, _, _, _) => (None, 0, false, true, vec![]), //Change Processor State / Set Endianness
+            (15, 0, 0, 1, 0, 0, 0, 0, _, _, _) => cps(rn_val, lsimmed), //Change Processor State / Set Endianness
             (15, 1, x, 1, u, 1, 0, 1, _, _, _) => (None, 0, false, true, vec![]), //Cache Preload
             (15, 2, 0, p, u, 1, w, 0, _, _, _) => (None, 0, false, true, vec![]), //Save Return State
             (15, 2, 0, p, u, 0, w, 1, _, _, _) => (None, 0, false, true, vec![]), //Return from Exception
@@ -681,7 +668,6 @@
             (15, 3, 1, 0, _, _, _, _, _, _, 0) => cdp(cond, copcode1, rn_val, rd_val, rs_val, copcode2, rm_val),
             (15, _, _, _, _, _, _, _, _, _, _) => (None, 0, false, true, vec![]), //Unconditionally executed extension space
             (14, 0, 0, 1, 0, 0, 1, 0, 0, 3, 1) => bkpt(instr), //Software Breakpoint
->>>>>>> 838c9d97
             (_, 0, 0, 0, _, _, _, _, 1, 0, 1) => decode_mul(p, cond, opcode, rn, rd, rs, rm),
             (_, 0, 0, 1, 0, 0, 1, 0, 0, 0, 1) => bx(p, cond, rm), //BX to Thumb
             (_, 0, 0, 1, 0, 0, 1, 0, 0, 1, 0) => bxj(cond, rm), //BX to Jazelle DBX
