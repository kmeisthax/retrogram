--- conflicted
+++ resolved
@@ -64,22 +64,11 @@
                 Some(PlatformName::GB) => {
                     let mut db = analysis::Database::new();
                     let bus = platform::gb::construct_platform(&mut file, platform::gb::PlatformVariant::MBC5Mapper)?;
-
-<<<<<<< HEAD
-                    for symbol_file in prog.iter_symbol_files() {
-                        if let Ok(mut file) = fs::File::open(symbol_file) {
-                            asm::rgbds::parse_symbol_file(io::BufReader::new(file), &mut db)?;
-                        }
-                    }
                     
-=======
->>>>>>> e6baebba
                     let orig_asm = match pc_pieces.map(|p| platform::gb::create_context(&p)) {
                         Some(Some(cptr)) => arch::lr35902::disassemble_block(&mut file, Some(cptr), &bus)?,
                         _ => arch::lr35902::disassemble_block(&mut file, None, &bus)?
                     };
-<<<<<<< HEAD
-=======
 
                     match orig_asm.iter_lines().next() {
                         Some(line) => {
@@ -88,10 +77,11 @@
                         _ => {}
                     }
 
-                    if let Some(symbol_file) = symbol_file {
-                        asm::rgbds::parse_symbol_file(io::BufReader::new(fs::File::open(symbol_file)?), &mut db)?;
+                    for symbol_file in prog.iter_symbol_files() {
+                        if let Ok(mut file) = fs::File::open(symbol_file) {
+                            asm::rgbds::parse_symbol_file(io::BufReader::new(file), &mut db)?;
+                        }
                     }
->>>>>>> e6baebba
                     
                     let labeled_asm = analysis::replace_labels(orig_asm, &mut db, &bus);
                     let injected_asm = analysis::inject_labels(labeled_asm, &db);
